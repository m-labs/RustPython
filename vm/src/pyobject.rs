use crate::bytecode;
use crate::exceptions;
use crate::frame::Frame;
use crate::obj::objbool;
use crate::obj::objbytearray;
use crate::obj::objbytes;
use crate::obj::objcode;
use crate::obj::objcomplex;
use crate::obj::objdict;
use crate::obj::objenumerate;
use crate::obj::objfilter;
use crate::obj::objfloat;
use crate::obj::objframe;
use crate::obj::objfunction;
use crate::obj::objgenerator;
use crate::obj::objint;
use crate::obj::objiter;
use crate::obj::objlist;
use crate::obj::objmap;
use crate::obj::objmemory;
use crate::obj::objnone;
use crate::obj::objobject;
use crate::obj::objproperty;
use crate::obj::objrange;
use crate::obj::objset;
use crate::obj::objslice;
use crate::obj::objstr;
use crate::obj::objsuper;
use crate::obj::objtuple;
use crate::obj::objtype;
use crate::obj::objzip;
use crate::stdlib::socket::Socket;
use crate::vm::VirtualMachine;
use num_bigint::BigInt;
use num_bigint::ToBigInt;
use num_complex::Complex64;
use num_traits::{One, Zero};
use std::cell::{Cell, RefCell};
use std::collections::HashMap;
use std::fmt;
use std::rc::{Rc, Weak};

/* Python objects and references.

Okay, so each python object itself is an class itself (PyObject). Each
python object can have several references to it (PyObjectRef). These
references are Rc (reference counting) rust smart pointers. So when
all references are destroyed, the object itself also can be cleaned up.
Basically reference counting, but then done by rust.

*/

/*
 * Good reference: https://github.com/ProgVal/pythonvm-rust/blob/master/src/objects/mod.rs
 */

/// The `PyObjectRef` is one of the most used types. It is a reference to a
/// python object. A single python object can have multiple references, and
/// this reference counting is accounted for by this type. Use the `.clone()`
/// method to create a new reference and increment the amount of references
/// to the python object by 1.
pub type PyObjectRef = Rc<PyObject>;

/// Same as PyObjectRef, except for being a weak reference.
pub type PyObjectWeakRef = Weak<PyObject>;

/// Use this type for function which return a python object or and exception.
/// Both the python object and the python exception are `PyObjectRef` types
/// since exceptions are also python objects.
pub type PyResult<T = PyObjectRef> = Result<T, PyObjectRef>; // A valid value, or an exception

/// For attributes we do not use a dict, but a hashmap. This is probably
/// faster, unordered, and only supports strings as keys.
pub type PyAttributes = HashMap<String, PyObjectRef>;

impl fmt::Display for PyObject {
    fn fmt(&self, f: &mut fmt::Formatter) -> fmt::Result {
        use self::TypeProtocol;
        match &self.payload {
            PyObjectPayload::Module { name, .. } => write!(f, "module '{}'", name),
            PyObjectPayload::Class { name, .. } => {
                let type_name = objtype::get_type_name(&self.typ());
                // We don't have access to a vm, so just assume that if its parent's name
                // is type, it's a type
                if type_name == "type" {
                    write!(f, "type object '{}'", name)
                } else {
                    write!(f, "'{}' object", type_name)
                }
            }
            _ => write!(f, "'{}' object", objtype::get_type_name(&self.typ())),
        }
    }
}

/*
 // Idea: implement the iterator trait upon PyObjectRef
impl Iterator for (VirtualMachine, PyObjectRef) {
    type Item = char;

    fn next(&mut self) -> Option<Self::Item> {
        // call method ("_next__")
    }
}
*/

#[derive(Debug)]
pub struct PyContext {
    pub bytes_type: PyObjectRef,
    pub bytearray_type: PyObjectRef,
    pub bool_type: PyObjectRef,
    pub classmethod_type: PyObjectRef,
    pub code_type: PyObjectRef,
    pub dict_type: PyObjectRef,
    pub enumerate_type: PyObjectRef,
    pub filter_type: PyObjectRef,
    pub float_type: PyObjectRef,
    pub frame_type: PyObjectRef,
    pub frozenset_type: PyObjectRef,
    pub generator_type: PyObjectRef,
    pub int_type: PyObjectRef,
    pub iter_type: PyObjectRef,
    pub complex_type: PyObjectRef,
    pub true_value: PyObjectRef,
    pub false_value: PyObjectRef,
    pub list_type: PyObjectRef,
    pub map_type: PyObjectRef,
    pub memoryview_type: PyObjectRef,
    pub none: PyObjectRef,
    pub not_implemented: PyObjectRef,
    pub tuple_type: PyObjectRef,
    pub set_type: PyObjectRef,
    pub staticmethod_type: PyObjectRef,
    pub super_type: PyObjectRef,
    pub str_type: PyObjectRef,
    pub range_type: PyObjectRef,
    pub slice_type: PyObjectRef,
    pub type_type: PyObjectRef,
    pub zip_type: PyObjectRef,
    pub function_type: PyObjectRef,
    pub builtin_function_or_method_type: PyObjectRef,
    pub property_type: PyObjectRef,
    pub module_type: PyObjectRef,
    pub bound_method_type: PyObjectRef,
    pub member_descriptor_type: PyObjectRef,
    pub object: PyObjectRef,
    pub exceptions: exceptions::ExceptionZoo,
}

/*
 * So a scope is a linked list of scopes.
 * When a name is looked up, it is check in its scope.
 */
#[derive(Debug)]
pub struct Scope {
    pub locals: PyObjectRef, // Variables
    // TODO: pub locals: RefCell<PyAttributes>,         // Variables
    pub parent: Option<PyObjectRef>, // Parent scope
}

fn _nothing() -> PyObjectRef {
    PyObject {
        payload: PyObjectPayload::None,
        typ: None,
    }
    .into_ref()
}

pub fn create_type(
    name: &str,
    type_type: &PyObjectRef,
    base: &PyObjectRef,
    _dict_type: &PyObjectRef,
) -> PyObjectRef {
    let dict = PyAttributes::new();
    objtype::new(type_type.clone(), name, vec![base.clone()], dict).unwrap()
}

// Basic objects:
impl PyContext {
    pub fn new() -> Self {
        let type_type = _nothing();
        let object_type = _nothing();
        let dict_type = _nothing();

        objtype::create_type(type_type.clone(), object_type.clone(), dict_type.clone());
        objobject::create_object(type_type.clone(), object_type.clone(), dict_type.clone());
        objdict::create_type(type_type.clone(), object_type.clone(), dict_type.clone());

        let module_type = create_type("module", &type_type, &object_type, &dict_type);
        let classmethod_type = create_type("classmethod", &type_type, &object_type, &dict_type);
        let staticmethod_type = create_type("staticmethod", &type_type, &object_type, &dict_type);
        let function_type = create_type("function", &type_type, &object_type, &dict_type);
        let builtin_function_or_method_type = create_type(
            "builtin_function_or_method",
            &type_type,
            &object_type,
            &dict_type,
        );
        let property_type = create_type("property", &type_type, &object_type, &dict_type);
        let super_type = create_type("super", &type_type, &object_type, &dict_type);
        let generator_type = create_type("generator", &type_type, &object_type, &dict_type);
        let bound_method_type = create_type("method", &type_type, &object_type, &dict_type);
        let member_descriptor_type =
            create_type("member_descriptor", &type_type, &object_type, &dict_type);
        let str_type = create_type("str", &type_type, &object_type, &dict_type);
        let list_type = create_type("list", &type_type, &object_type, &dict_type);
        let set_type = create_type("set", &type_type, &object_type, &dict_type);
        let frozenset_type = create_type("frozenset", &type_type, &object_type, &dict_type);
        let int_type = create_type("int", &type_type, &object_type, &dict_type);
        let float_type = create_type("float", &type_type, &object_type, &dict_type);
        let frame_type = create_type("frame", &type_type, &object_type, &dict_type);
        let complex_type = create_type("complex", &type_type, &object_type, &dict_type);
        let bytes_type = create_type("bytes", &type_type, &object_type, &dict_type);
        let bytearray_type = create_type("bytearray", &type_type, &object_type, &dict_type);
        let tuple_type = create_type("tuple", &type_type, &object_type, &dict_type);
        let iter_type = create_type("iter", &type_type, &object_type, &dict_type);
        let enumerate_type = create_type("enumerate", &type_type, &object_type, &dict_type);
        let filter_type = create_type("filter", &type_type, &object_type, &dict_type);
        let map_type = create_type("map", &type_type, &object_type, &dict_type);
        let zip_type = create_type("zip", &type_type, &object_type, &dict_type);
        let bool_type = create_type("bool", &type_type, &int_type, &dict_type);
        let memoryview_type = create_type("memoryview", &type_type, &object_type, &dict_type);
        let code_type = create_type("code", &type_type, &int_type, &dict_type);
        let range_type = create_type("range", &type_type, &object_type, &dict_type);
        let slice_type = create_type("slice", &type_type, &object_type, &dict_type);
        let exceptions = exceptions::ExceptionZoo::new(&type_type, &object_type, &dict_type);

        let none = PyObject::new(
            PyObjectPayload::None,
            create_type("NoneType", &type_type, &object_type, &dict_type),
        );

        let not_implemented = PyObject::new(
            PyObjectPayload::NotImplemented,
            create_type("NotImplementedType", &type_type, &object_type, &dict_type),
        );

        let true_value = PyObject::new(
            PyObjectPayload::Integer { value: One::one() },
            bool_type.clone(),
        );
        let false_value = PyObject::new(
            PyObjectPayload::Integer {
                value: Zero::zero(),
            },
            bool_type.clone(),
        );
        let context = PyContext {
            bool_type,
            memoryview_type,
            bytearray_type,
            bytes_type,
            code_type,
            complex_type,
            classmethod_type,
            int_type,
            float_type,
            frame_type,
            staticmethod_type,
            list_type,
            set_type,
            frozenset_type,
            true_value,
            false_value,
            tuple_type,
            iter_type,
            enumerate_type,
            filter_type,
            map_type,
            zip_type,
            dict_type,
            none,
            not_implemented,
            str_type,
            range_type,
            slice_type,
            object: object_type,
            function_type,
            builtin_function_or_method_type,
            super_type,
            property_type,
            generator_type,
            module_type,
            bound_method_type,
            member_descriptor_type,
            type_type,
            exceptions,
        };
        objtype::init(&context);
        objlist::init(&context);
        objset::init(&context);
        objtuple::init(&context);
        objobject::init(&context);
        objdict::init(&context);
        objfunction::init(&context);
        objgenerator::init(&context);
        objint::init(&context);
        objfloat::init(&context);
        objcomplex::init(&context);
        objbytes::init(&context);
        objbytearray::init(&context);
        objproperty::init(&context);
        objmemory::init(&context);
        objstr::init(&context);
        objrange::init(&context);
        objslice::init(&context);
        objsuper::init(&context);
        objtuple::init(&context);
        objiter::init(&context);
        objenumerate::init(&context);
        objfilter::init(&context);
        objmap::init(&context);
        objzip::init(&context);
        objbool::init(&context);
        objcode::init(&context);
        objframe::init(&context);
        objnone::init(&context);
        exceptions::init(&context);
        context
    }

    pub fn bytearray_type(&self) -> PyObjectRef {
        self.bytearray_type.clone()
    }

    pub fn bytes_type(&self) -> PyObjectRef {
        self.bytes_type.clone()
    }

    pub fn code_type(&self) -> PyObjectRef {
        self.code_type.clone()
    }

    pub fn complex_type(&self) -> PyObjectRef {
        self.complex_type.clone()
    }

    pub fn dict_type(&self) -> PyObjectRef {
        self.dict_type.clone()
    }

    pub fn float_type(&self) -> PyObjectRef {
        self.float_type.clone()
    }

    pub fn frame_type(&self) -> PyObjectRef {
        self.frame_type.clone()
    }

    pub fn int_type(&self) -> PyObjectRef {
        self.int_type.clone()
    }

    pub fn list_type(&self) -> PyObjectRef {
        self.list_type.clone()
    }

    pub fn set_type(&self) -> PyObjectRef {
        self.set_type.clone()
    }

    pub fn range_type(&self) -> PyObjectRef {
        self.range_type.clone()
    }

    pub fn slice_type(&self) -> PyObjectRef {
        self.slice_type.clone()
    }

    pub fn frozenset_type(&self) -> PyObjectRef {
        self.frozenset_type.clone()
    }

    pub fn bool_type(&self) -> PyObjectRef {
        self.bool_type.clone()
    }

    pub fn memoryview_type(&self) -> PyObjectRef {
        self.memoryview_type.clone()
    }

    pub fn tuple_type(&self) -> PyObjectRef {
        self.tuple_type.clone()
    }

    pub fn iter_type(&self) -> PyObjectRef {
        self.iter_type.clone()
    }

    pub fn enumerate_type(&self) -> PyObjectRef {
        self.enumerate_type.clone()
    }

    pub fn filter_type(&self) -> PyObjectRef {
        self.filter_type.clone()
    }

    pub fn map_type(&self) -> PyObjectRef {
        self.map_type.clone()
    }

    pub fn zip_type(&self) -> PyObjectRef {
        self.zip_type.clone()
    }

    pub fn str_type(&self) -> PyObjectRef {
        self.str_type.clone()
    }

    pub fn super_type(&self) -> PyObjectRef {
        self.super_type.clone()
    }

    pub fn function_type(&self) -> PyObjectRef {
        self.function_type.clone()
    }

    pub fn builtin_function_or_method_type(&self) -> PyObjectRef {
        self.builtin_function_or_method_type.clone()
    }

    pub fn property_type(&self) -> PyObjectRef {
        self.property_type.clone()
    }

    pub fn classmethod_type(&self) -> PyObjectRef {
        self.classmethod_type.clone()
    }

    pub fn staticmethod_type(&self) -> PyObjectRef {
        self.staticmethod_type.clone()
    }

    pub fn generator_type(&self) -> PyObjectRef {
        self.generator_type.clone()
    }

    pub fn bound_method_type(&self) -> PyObjectRef {
        self.bound_method_type.clone()
    }
    pub fn member_descriptor_type(&self) -> PyObjectRef {
        self.member_descriptor_type.clone()
    }
    pub fn type_type(&self) -> PyObjectRef {
        self.type_type.clone()
    }

    pub fn none(&self) -> PyObjectRef {
        self.none.clone()
    }
    pub fn not_implemented(&self) -> PyObjectRef {
        self.not_implemented.clone()
    }
    pub fn object(&self) -> PyObjectRef {
        self.object.clone()
    }

    pub fn new_object(&self) -> PyObjectRef {
        self.new_instance(self.object(), None)
    }

    pub fn new_int<T: ToBigInt>(&self, i: T) -> PyObjectRef {
        PyObject::new(
            PyObjectPayload::Integer {
                value: i.to_bigint().unwrap(),
            },
            self.int_type(),
        )
    }

    pub fn new_float(&self, i: f64) -> PyObjectRef {
        PyObject::new(PyObjectPayload::Float { value: i }, self.float_type())
    }

    pub fn new_complex(&self, i: Complex64) -> PyObjectRef {
        PyObject::new(PyObjectPayload::Complex { value: i }, self.complex_type())
    }

    pub fn new_str(&self, s: String) -> PyObjectRef {
        PyObject::new(PyObjectPayload::String { value: s }, self.str_type())
    }

    pub fn new_bytes(&self, data: Vec<u8>) -> PyObjectRef {
        PyObject::new(
            PyObjectPayload::Bytes {
                value: RefCell::new(data),
            },
            self.bytes_type(),
        )
    }

    pub fn new_bytearray(&self, data: Vec<u8>) -> PyObjectRef {
        PyObject::new(
            PyObjectPayload::Bytes {
                value: RefCell::new(data),
            },
            self.bytearray_type(),
        )
    }

    pub fn new_bool(&self, b: bool) -> PyObjectRef {
        if b {
            self.true_value.clone()
        } else {
            self.false_value.clone()
        }
    }

    pub fn new_tuple(&self, elements: Vec<PyObjectRef>) -> PyObjectRef {
        PyObject::new(
            PyObjectPayload::Sequence {
                elements: RefCell::new(elements),
            },
            self.tuple_type(),
        )
    }

    pub fn new_list(&self, elements: Vec<PyObjectRef>) -> PyObjectRef {
        PyObject::new(
            PyObjectPayload::Sequence {
                elements: RefCell::new(elements),
            },
            self.list_type(),
        )
    }

    pub fn new_set(&self) -> PyObjectRef {
        // Initialized empty, as calling __hash__ is required for adding each object to the set
        // which requires a VM context - this is done in the objset code itself.
        PyObject::new(
            PyObjectPayload::Set {
                elements: RefCell::new(HashMap::new()),
            },
            self.set_type(),
        )
    }

    pub fn new_dict(&self) -> PyObjectRef {
        PyObject::new(
            PyObjectPayload::Dict {
                elements: RefCell::new(HashMap::new()),
            },
            self.dict_type(),
        )
    }

    pub fn new_class(&self, name: &str, base: PyObjectRef) -> PyObjectRef {
        objtype::new(self.type_type(), name, vec![base], PyAttributes::new()).unwrap()
    }

    pub fn new_scope(&self, parent: Option<PyObjectRef>) -> PyObjectRef {
        let locals = self.new_dict();
        let scope = RefCell::new(Scope { locals, parent });
        PyObject {
            payload: PyObjectPayload::Scope { scope },
            typ: None,
        }
        .into_ref()
    }

    pub fn new_module(&self, name: &str, scope: PyObjectRef) -> PyObjectRef {
        PyObject::new(
            PyObjectPayload::Module {
                name: name.to_string(),
                dict: scope.clone(),
            },
            self.module_type.clone(),
        )
    }

    pub fn new_rustfunc<F, T, R>(&self, factory: F) -> PyObjectRef
    where
        F: PyNativeFuncFactory<T, R>,
    {
        PyObject::new(
            PyObjectPayload::RustFunction {
                function: factory.create(self),
            },
            self.builtin_function_or_method_type(),
        )
    }

    pub fn new_rustfunc_from_box(
        &self,
        function: Box<Fn(&mut VirtualMachine, PyFuncArgs) -> PyResult>,
    ) -> PyObjectRef {
        PyObject::new(
            PyObjectPayload::RustFunction { function },
            self.builtin_function_or_method_type(),
        )
    }

    pub fn new_frame(&self, frame: Frame) -> PyObjectRef {
        PyObject::new(PyObjectPayload::Frame { frame }, self.frame_type())
    }

    pub fn new_property<F: 'static + Fn(&mut VirtualMachine, PyFuncArgs) -> PyResult>(
        &self,
        function: F,
    ) -> PyObjectRef {
        let fget = self.new_rustfunc(function);
        let py_obj = self.new_instance(self.property_type(), None);
        self.set_attr(&py_obj, "fget", fget.clone());
        py_obj
    }

    pub fn new_code_object(&self, code: bytecode::CodeObject) -> PyObjectRef {
        PyObject::new(PyObjectPayload::Code { code }, self.code_type())
    }

    pub fn new_function(
        &self,
        code_obj: PyObjectRef,
        scope: PyObjectRef,
        defaults: PyObjectRef,
    ) -> PyObjectRef {
        PyObject::new(
            PyObjectPayload::Function {
                code: code_obj,
                scope,
                defaults,
            },
            self.function_type(),
        )
    }

    pub fn new_bound_method(&self, function: PyObjectRef, object: PyObjectRef) -> PyObjectRef {
        PyObject::new(
            PyObjectPayload::BoundMethod { function, object },
            self.bound_method_type(),
        )
    }

    pub fn new_member_descriptor<F: 'static + Fn(&mut VirtualMachine, PyFuncArgs) -> PyResult>(
        &self,
        function: F,
    ) -> PyObjectRef {
        let mut dict = PyAttributes::new();
        dict.insert("function".to_string(), self.new_rustfunc(function));
        self.new_instance(self.member_descriptor_type(), Some(dict))
    }

    pub fn new_instance(&self, class: PyObjectRef, dict: Option<PyAttributes>) -> PyObjectRef {
        let dict = if let Some(dict) = dict {
            dict
        } else {
            PyAttributes::new()
        };
        PyObject::new(
            PyObjectPayload::Instance {
                dict: RefCell::new(dict),
            },
            class,
        )
    }

<<<<<<< HEAD
=======
    // Item set/get:
    pub fn set_item(&self, obj: &PyObjectRef, key: &str, v: PyObjectRef) {
        match obj.payload {
            PyObjectPayload::Dict { ref elements } => {
                let key = self.new_str(key.to_string());
                objdict::set_item_in_content(&mut elements.borrow_mut(), &key, &v);
            }
            ref k => panic!("TODO {:?}", k),
        };
    }

>>>>>>> 0722487d
    pub fn get_attr(&self, obj: &PyObjectRef, attr_name: &str) -> Option<PyObjectRef> {
        // This does not need to be on the PyContext.
        // We do not require to make a new key as string for this function
        // (yet)...
        obj.get_attr(attr_name)
    }

    pub fn set_attr(&self, obj: &PyObjectRef, attr_name: &str, value: PyObjectRef) {
        match obj.payload {
            PyObjectPayload::Module { ref dict, .. } => self.set_attr(dict, attr_name, value),
            PyObjectPayload::Instance { ref dict } | PyObjectPayload::Class { ref dict, .. } => {
                dict.borrow_mut().insert(attr_name.to_string(), value);
            }
            PyObjectPayload::Scope { ref scope } => {
<<<<<<< HEAD
                scope.locals.set_item(self, attr_name, value);
=======
                self.set_item(&scope.borrow().locals, attr_name, value);
>>>>>>> 0722487d
            }
            ref payload => unimplemented!("set_attr unimplemented for: {:?}", payload),
        };
    }

    pub fn unwrap_constant(&mut self, value: &bytecode::Constant) -> PyObjectRef {
        match *value {
            bytecode::Constant::Integer { ref value } => self.new_int(value.clone()),
            bytecode::Constant::Float { ref value } => self.new_float(*value),
            bytecode::Constant::Complex { ref value } => self.new_complex(*value),
            bytecode::Constant::String { ref value } => self.new_str(value.clone()),
            bytecode::Constant::Bytes { ref value } => self.new_bytes(value.clone()),
            bytecode::Constant::Boolean { ref value } => self.new_bool(value.clone()),
            bytecode::Constant::Code { ref code } => self.new_code_object(code.clone()),
            bytecode::Constant::Tuple { ref elements } => {
                let elements = elements
                    .iter()
                    .map(|value| self.unwrap_constant(value))
                    .collect();
                self.new_tuple(elements)
            }
            bytecode::Constant::None => self.none(),
        }
    }
}

/// This is an actual python object. It consists of a `typ` which is the
/// python class, and carries some rust payload optionally. This rust
/// payload can be a rust float or rust int in case of float and int objects.
pub struct PyObject {
    pub payload: PyObjectPayload,
    pub typ: Option<PyObjectRef>,
    // pub dict: HashMap<String, PyObjectRef>, // __dict__ member
}

pub trait IdProtocol {
    fn get_id(&self) -> usize;
    fn is(&self, other: &PyObjectRef) -> bool;
}

impl IdProtocol for PyObjectRef {
    fn get_id(&self) -> usize {
        &*self as &PyObject as *const PyObject as usize
    }

    fn is(&self, other: &PyObjectRef) -> bool {
        self.get_id() == other.get_id()
    }
}

pub trait FromPyObjectRef {
    fn from_pyobj(obj: &PyObjectRef) -> Self;
}

pub trait TypeProtocol {
    fn typ(&self) -> PyObjectRef;
}

impl TypeProtocol for PyObjectRef {
    fn typ(&self) -> PyObjectRef {
        (**self).typ()
    }
}

impl TypeProtocol for PyObject {
    fn typ(&self) -> PyObjectRef {
        match self.typ {
            Some(ref typ) => typ.clone(),
            None => panic!("Object {:?} doesn't have a type!", self),
        }
    }
}

pub trait ParentProtocol {
    fn has_parent(&self) -> bool;
    fn get_parent(&self) -> PyObjectRef;
}

impl ParentProtocol for PyObjectRef {
    fn has_parent(&self) -> bool {
        match self.payload {
            PyObjectPayload::Scope { ref scope } => scope.borrow().parent.is_some(),
            _ => panic!("Only scopes have parent (not {:?}", self),
        }
    }

    fn get_parent(&self) -> PyObjectRef {
        match self.payload {
            PyObjectPayload::Scope { ref scope } => match scope.borrow().parent {
                Some(ref value) => value.clone(),
                None => panic!("OMG"),
            },
            _ => panic!("TODO"),
        }
    }
}

pub trait AttributeProtocol {
    fn get_attr(&self, attr_name: &str) -> Option<PyObjectRef>;
    fn has_attr(&self, attr_name: &str) -> bool;
}

fn class_get_item(class: &PyObjectRef, attr_name: &str) -> Option<PyObjectRef> {
    match class.payload {
        PyObjectPayload::Class { ref dict, .. } => dict.borrow().get(attr_name).cloned(),
        _ => panic!("Only classes should be in MRO!"),
    }
}

fn class_has_item(class: &PyObjectRef, attr_name: &str) -> bool {
    match class.payload {
        PyObjectPayload::Class { ref dict, .. } => dict.borrow().contains_key(attr_name),
        _ => panic!("Only classes should be in MRO!"),
    }
}

impl AttributeProtocol for PyObjectRef {
    fn get_attr(&self, attr_name: &str) -> Option<PyObjectRef> {
        match self.payload {
            PyObjectPayload::Module { ref dict, .. } => dict.get_item(attr_name),
            PyObjectPayload::Class { ref mro, .. } => {
                if let Some(item) = class_get_item(self, attr_name) {
                    return Some(item);
                }
                for class in mro {
                    if let Some(item) = class_get_item(class, attr_name) {
                        return Some(item);
                    }
                }
                None
            }
            PyObjectPayload::Instance { ref dict } => dict.borrow().get(attr_name).cloned(),
            _ => None,
        }
    }

    fn has_attr(&self, attr_name: &str) -> bool {
        match self.payload {
            PyObjectPayload::Module { ref dict, .. } => dict.contains_key(attr_name),
            PyObjectPayload::Class { ref mro, .. } => {
                class_has_item(self, attr_name) || mro.iter().any(|d| class_has_item(d, attr_name))
            }
            PyObjectPayload::Instance { ref dict } => dict.borrow().contains_key(attr_name),
            _ => false,
        }
    }
}

pub trait DictProtocol {
    fn contains_key(&self, k: &str) -> bool;
    fn get_item(&self, k: &str) -> Option<PyObjectRef>;
    fn get_key_value_pairs(&self) -> Vec<(PyObjectRef, PyObjectRef)>;
    fn set_item(&self, ctx: &PyContext, key: &str, v: PyObjectRef);
}

impl DictProtocol for PyObjectRef {
    fn contains_key(&self, k: &str) -> bool {
        match self.payload {
            PyObjectPayload::Dict { ref elements } => {
                objdict::content_contains_key_str(&elements.borrow(), k)
            }
            PyObjectPayload::Scope { ref scope } => scope.borrow().locals.contains_key(k),
            ref payload => unimplemented!("TODO {:?}", payload),
        }
    }

    fn get_item(&self, k: &str) -> Option<PyObjectRef> {
<<<<<<< HEAD
        match self.borrow().payload {
            PyObjectPayload::Dict { ref elements } => objdict::content_get_key_str(elements, k),
            PyObjectPayload::Module { ref dict, .. } => dict.get_item(k),
            PyObjectPayload::Scope { ref scope } => scope.locals.get_item(k),
            ref k => panic!("TODO {:?}", k),
=======
        match self.payload {
            PyObjectPayload::Dict { ref elements } => {
                objdict::content_get_key_str(&elements.borrow(), k)
            }
            PyObjectPayload::Scope { ref scope } => scope.borrow().locals.get_item(k),
            _ => panic!("TODO"),
>>>>>>> 0722487d
        }
    }

    fn get_key_value_pairs(&self) -> Vec<(PyObjectRef, PyObjectRef)> {
        match self.payload {
            PyObjectPayload::Dict { .. } => objdict::get_key_value_pairs(self),
            PyObjectPayload::Module { ref dict, .. } => dict.get_key_value_pairs(),
            PyObjectPayload::Scope { ref scope } => scope.borrow().locals.get_key_value_pairs(),
            _ => panic!("TODO"),
        }
    }

    // Item set/get:
    fn set_item(&self, ctx: &PyContext, key: &str, v: PyObjectRef) {
        match self.borrow_mut().payload {
            PyObjectPayload::Dict { ref mut elements } => {
                let key = ctx.new_str(key.to_string());
                objdict::set_item_in_content(elements, &key, &v);
            }
            PyObjectPayload::Module { ref mut dict, .. } => {
                dict.set_item(ctx, key, v);
            }
            PyObjectPayload::Scope { ref mut scope, .. } => {
                scope.locals.set_item(ctx, key, v);
            }
            ref k => panic!("TODO {:?}", k),
        };
    }
}

pub trait BufferProtocol {
    fn readonly(&self) -> bool;
}

impl BufferProtocol for PyObjectRef {
    fn readonly(&self) -> bool {
        match objtype::get_type_name(&self.typ()).as_ref() {
            "bytes" => false,
            "bytearray" | "memoryview" => true,
            _ => panic!("Bytes-Like type expected not {:?}", self),
        }
    }
}

impl fmt::Debug for PyObject {
    fn fmt(&self, f: &mut fmt::Formatter) -> fmt::Result {
        write!(f, "[PyObj {:?}]", self.payload)
    }
}

/// The `PyFuncArgs` struct is one of the most used structs then creating
/// a rust function that can be called from python. It holds both positional
/// arguments, as well as keyword arguments passed to the function.
#[derive(Debug, Default, Clone)]
pub struct PyFuncArgs {
    pub args: Vec<PyObjectRef>,
    pub kwargs: Vec<(String, PyObjectRef)>,
}

impl PyFuncArgs {
    pub fn new(mut args: Vec<PyObjectRef>, kwarg_names: Vec<String>) -> PyFuncArgs {
        let mut kwargs = vec![];
        for name in kwarg_names.iter().rev() {
            kwargs.push((name.clone(), args.pop().unwrap()));
        }
        PyFuncArgs { args, kwargs }
    }

    pub fn insert(&self, item: PyObjectRef) -> PyFuncArgs {
        let mut args = PyFuncArgs {
            args: self.args.clone(),
            kwargs: self.kwargs.clone(),
        };
        args.args.insert(0, item);
        args
    }

    pub fn shift(&mut self) -> PyObjectRef {
        self.args.remove(0)
    }

    pub fn get_kwarg(&self, key: &str, default: PyObjectRef) -> PyObjectRef {
        for (arg_name, arg_value) in self.kwargs.iter() {
            if arg_name == key {
                return arg_value.clone();
            }
        }
        default.clone()
    }

    pub fn get_optional_kwarg(&self, key: &str) -> Option<PyObjectRef> {
        for (arg_name, arg_value) in self.kwargs.iter() {
            if arg_name == key {
                return Some(arg_value.clone());
            }
        }
        None
    }

    pub fn get_optional_kwarg_with_type(
        &self,
        key: &str,
        ty: PyObjectRef,
        vm: &mut VirtualMachine,
    ) -> Result<Option<PyObjectRef>, PyObjectRef> {
        match self.get_optional_kwarg(key) {
            Some(kwarg) => {
                if objtype::isinstance(&kwarg, &ty) {
                    Ok(Some(kwarg))
                } else {
                    let expected_ty_name = vm.to_pystr(&ty)?;
                    let actual_ty_name = vm.to_pystr(&kwarg.typ())?;
                    Err(vm.new_type_error(format!(
                        "argument of type {} is required for named parameter `{}` (got: {})",
                        expected_ty_name, key, actual_ty_name
                    )))
                }
            }
            None => Ok(None),
        }
    }
}

pub trait FromPyObject: Sized {
    fn typ(ctx: &PyContext) -> Option<PyObjectRef>;

    fn from_pyobject(obj: PyObjectRef) -> PyResult<Self>;
}

impl FromPyObject for PyObjectRef {
    fn typ(_ctx: &PyContext) -> Option<PyObjectRef> {
        None
    }

    fn from_pyobject(obj: PyObjectRef) -> PyResult<Self> {
        Ok(obj)
    }
}

pub trait IntoPyObject {
    fn into_pyobject(self, ctx: &PyContext) -> PyResult;
}

impl IntoPyObject for PyObjectRef {
    fn into_pyobject(self, _ctx: &PyContext) -> PyResult {
        Ok(self)
    }
}

impl IntoPyObject for PyResult {
    fn into_pyobject(self, _ctx: &PyContext) -> PyResult {
        self
    }
}

pub trait FromPyFuncArgs: Sized {
    fn required_params(ctx: &PyContext) -> Vec<Parameter>;

    fn from_py_func_args(args: &mut PyFuncArgs) -> PyResult<Self>;
}

macro_rules! tuple_from_py_func_args {
    ($($T:ident),+) => {
        impl<$($T),+> FromPyFuncArgs for ($($T,)+)
        where
            $($T: FromPyFuncArgs),+
        {
            fn required_params(ctx: &PyContext) -> Vec<Parameter> {
                vec![$($T::required_params(ctx),)+].into_iter().flatten().collect()
            }

            fn from_py_func_args(args: &mut PyFuncArgs) -> PyResult<Self> {
                Ok(($($T::from_py_func_args(args)?,)+))
            }
        }
    };
}

tuple_from_py_func_args!(A);
tuple_from_py_func_args!(A, B);
tuple_from_py_func_args!(A, B, C);
tuple_from_py_func_args!(A, B, C, D);
tuple_from_py_func_args!(A, B, C, D, E);

impl<T> FromPyFuncArgs for T
where
    T: FromPyObject,
{
    fn required_params(ctx: &PyContext) -> Vec<Parameter> {
        vec![Parameter {
            kind: PositionalOnly,
            typ: T::typ(ctx),
        }]
    }

    fn from_py_func_args(args: &mut PyFuncArgs) -> PyResult<Self> {
        Self::from_pyobject(args.shift())
    }
}

pub type PyNativeFunc = Box<dyn Fn(&mut VirtualMachine, PyFuncArgs) -> PyResult>;

pub trait PyNativeFuncFactory<T, R> {
    fn create(self, ctx: &PyContext) -> PyNativeFunc;
}

impl<F> PyNativeFuncFactory<PyFuncArgs, PyResult> for F
where
    F: Fn(&mut VirtualMachine, PyFuncArgs) -> PyResult + 'static,
{
    fn create(self, _ctx: &PyContext) -> PyNativeFunc {
        Box::new(self)
    }
}

macro_rules! tuple_py_native_func_factory {
    ($($T:ident),+) => {
        impl<F, $($T,)+ R> PyNativeFuncFactory<($($T,)+), R> for F
        where
            F: Fn(&mut VirtualMachine, $($T),+) -> R + 'static,
            $($T: FromPyFuncArgs,)+
            R: IntoPyObject,
        {
            fn create(self, ctx: &PyContext) -> PyNativeFunc {
                let parameters = vec![$($T::required_params(ctx)),+]
                    .into_iter()
                    .flatten()
                    .collect();
                let signature = Signature::new(parameters);

                Box::new(move |vm, mut args| {
                    signature.check(vm, &mut args)?;

                    (self)(vm, $($T::from_py_func_args(&mut args)?,)+)
                        .into_pyobject(&vm.ctx)
                })
            }
        }
    };
}

tuple_py_native_func_factory!(A);
tuple_py_native_func_factory!(A, B);
tuple_py_native_func_factory!(A, B, C);
tuple_py_native_func_factory!(A, B, C, D);
tuple_py_native_func_factory!(A, B, C, D, E);

#[derive(Debug)]
pub struct Signature {
    positional_params: Vec<Parameter>,
    keyword_params: HashMap<String, Parameter>,
}

impl Signature {
    fn new(params: Vec<Parameter>) -> Self {
        let mut positional_params = Vec::new();
        let mut keyword_params = HashMap::new();
        for param in params {
            match param.kind {
                PositionalOnly => {
                    positional_params.push(param);
                }
                KeywordOnly { ref name } => {
                    keyword_params.insert(name.clone(), param);
                }
            }
        }

        Self {
            positional_params,
            keyword_params,
        }
    }

    fn arg_type(&self, pos: usize) -> Option<&PyObjectRef> {
        self.positional_params[pos].typ.as_ref()
    }

    #[allow(unused)]
    fn kwarg_type(&self, name: &str) -> Option<&PyObjectRef> {
        self.keyword_params[name].typ.as_ref()
    }

    fn check(&self, vm: &mut VirtualMachine, args: &PyFuncArgs) -> PyResult<()> {
        // TODO: check arity

        for (pos, arg) in args.args.iter().enumerate() {
            if let Some(expected_type) = self.arg_type(pos) {
                if !objtype::isinstance(arg, expected_type) {
                    let arg_typ = arg.typ();
                    let expected_type_name = vm.to_pystr(&expected_type)?;
                    let actual_type = vm.to_pystr(&arg_typ)?;
                    return Err(vm.new_type_error(format!(
                        "argument of type {} is required for parameter {} (got: {})",
                        expected_type_name,
                        pos + 1,
                        actual_type
                    )));
                }
            }
        }

        Ok(())
    }
}

#[derive(Debug)]
pub struct Parameter {
    typ: Option<PyObjectRef>,
    kind: ParameterKind,
}

#[derive(Debug)]
pub enum ParameterKind {
    PositionalOnly,
    KeywordOnly { name: String },
}

use self::ParameterKind::*;

/// Rather than determining the type of a python object, this enum is more
/// a holder for the rust payload of a python object. It is more a carrier
/// of rust data for a particular python object. Determine the python type
/// by using for example the `.typ()` method on a python object.
pub enum PyObjectPayload {
    String {
        value: String,
    },
    Integer {
        value: BigInt,
    },
    Float {
        value: f64,
    },
    Complex {
        value: Complex64,
    },
    Bytes {
        value: RefCell<Vec<u8>>,
    },
    Sequence {
        elements: RefCell<Vec<PyObjectRef>>,
    },
    Dict {
        elements: RefCell<objdict::DictContentType>,
    },
    Set {
        elements: RefCell<HashMap<u64, PyObjectRef>>,
    },
    Iterator {
        position: Cell<usize>,
        iterated_obj: PyObjectRef,
    },
    EnumerateIterator {
        counter: RefCell<BigInt>,
        iterator: PyObjectRef,
    },
    FilterIterator {
        predicate: PyObjectRef,
        iterator: PyObjectRef,
    },
    MapIterator {
        mapper: PyObjectRef,
        iterators: Vec<PyObjectRef>,
    },
    ZipIterator {
        iterators: Vec<PyObjectRef>,
    },
    Slice {
        start: Option<BigInt>,
        stop: Option<BigInt>,
        step: Option<BigInt>,
    },
    Range {
        range: objrange::RangeType,
    },
    MemoryView {
        obj: PyObjectRef,
    },
    Code {
        code: bytecode::CodeObject,
    },
    Frame {
        frame: Frame,
    },
    Function {
        code: PyObjectRef,
        scope: PyObjectRef,
        defaults: PyObjectRef,
    },
    Generator {
        frame: RefCell<Frame>,
    },
    BoundMethod {
        function: PyObjectRef,
        object: PyObjectRef,
    },
    Scope {
        scope: RefCell<Scope>,
    },
    Module {
        name: String,
        dict: PyObjectRef,
    },
    None,
    NotImplemented,
    Class {
        name: String,
        dict: RefCell<PyAttributes>,
        mro: Vec<PyObjectRef>,
    },
    WeakRef {
        referent: PyObjectWeakRef,
    },
    Instance {
        dict: RefCell<PyAttributes>,
    },
    RustFunction {
        function: Box<Fn(&mut VirtualMachine, PyFuncArgs) -> PyResult>,
    },
    Socket {
        socket: RefCell<Socket>,
    },
    AnyRustValue {
        value: Box<dyn std::any::Any>,
    },
}

impl fmt::Debug for PyObjectPayload {
    fn fmt(&self, f: &mut fmt::Formatter) -> fmt::Result {
        match self {
            PyObjectPayload::String { ref value } => write!(f, "str \"{}\"", value),
            PyObjectPayload::Integer { ref value } => write!(f, "int {}", value),
            PyObjectPayload::Float { ref value } => write!(f, "float {}", value),
            PyObjectPayload::Complex { ref value } => write!(f, "complex {}", value),
            PyObjectPayload::Bytes { ref value } => write!(f, "bytes/bytearray {:?}", value),
            PyObjectPayload::MemoryView { ref obj } => write!(f, "bytes/bytearray {:?}", obj),
            PyObjectPayload::Sequence { .. } => write!(f, "list or tuple"),
            PyObjectPayload::Dict { .. } => write!(f, "dict"),
            PyObjectPayload::Set { .. } => write!(f, "set"),
            PyObjectPayload::WeakRef { .. } => write!(f, "weakref"),
            PyObjectPayload::Range { .. } => write!(f, "range"),
            PyObjectPayload::Iterator { .. } => write!(f, "iterator"),
            PyObjectPayload::EnumerateIterator { .. } => write!(f, "enumerate"),
            PyObjectPayload::FilterIterator { .. } => write!(f, "filter"),
            PyObjectPayload::MapIterator { .. } => write!(f, "map"),
            PyObjectPayload::ZipIterator { .. } => write!(f, "zip"),
            PyObjectPayload::Slice { .. } => write!(f, "slice"),
            PyObjectPayload::Code { ref code } => write!(f, "code: {:?}", code),
            PyObjectPayload::Function { .. } => write!(f, "function"),
            PyObjectPayload::Generator { .. } => write!(f, "generator"),
            PyObjectPayload::BoundMethod {
                ref function,
                ref object,
            } => write!(f, "bound-method: {:?} of {:?}", function, object),
            PyObjectPayload::Module { .. } => write!(f, "module"),
            PyObjectPayload::Scope { .. } => write!(f, "scope"),
            PyObjectPayload::None => write!(f, "None"),
            PyObjectPayload::NotImplemented => write!(f, "NotImplemented"),
            PyObjectPayload::Class { ref name, .. } => write!(f, "class {:?}", name),
            PyObjectPayload::Instance { .. } => write!(f, "instance"),
            PyObjectPayload::RustFunction { .. } => write!(f, "rust function"),
            PyObjectPayload::Frame { .. } => write!(f, "frame"),
            PyObjectPayload::Socket { .. } => write!(f, "socket"),
            PyObjectPayload::AnyRustValue { .. } => write!(f, "some rust value"),
        }
    }
}

impl PyObject {
    pub fn new(
        payload: PyObjectPayload,
        /* dict: PyObjectRef,*/ typ: PyObjectRef,
    ) -> PyObjectRef {
        PyObject {
            payload,
            typ: Some(typ),
            // dict: HashMap::new(),  // dict,
        }
        .into_ref()
    }

    // Move this object into a reference object, transferring ownership.
    pub fn into_ref(self) -> PyObjectRef {
        Rc::new(self)
    }
}

#[cfg(test)]
mod tests {
    use super::PyContext;

    #[test]
    fn test_type_type() {
        // TODO: Write this test
        PyContext::new();
    }
}<|MERGE_RESOLUTION|>--- conflicted
+++ resolved
@@ -655,8 +655,6 @@
         )
     }
 
-<<<<<<< HEAD
-=======
     // Item set/get:
     pub fn set_item(&self, obj: &PyObjectRef, key: &str, v: PyObjectRef) {
         match obj.payload {
@@ -668,7 +666,6 @@
         };
     }
 
->>>>>>> 0722487d
     pub fn get_attr(&self, obj: &PyObjectRef, attr_name: &str) -> Option<PyObjectRef> {
         // This does not need to be on the PyContext.
         // We do not require to make a new key as string for this function
@@ -683,11 +680,7 @@
                 dict.borrow_mut().insert(attr_name.to_string(), value);
             }
             PyObjectPayload::Scope { ref scope } => {
-<<<<<<< HEAD
-                scope.locals.set_item(self, attr_name, value);
-=======
                 self.set_item(&scope.borrow().locals, attr_name, value);
->>>>>>> 0722487d
             }
             ref payload => unimplemented!("set_attr unimplemented for: {:?}", payload),
         };
@@ -855,20 +848,11 @@
     }
 
     fn get_item(&self, k: &str) -> Option<PyObjectRef> {
-<<<<<<< HEAD
-        match self.borrow().payload {
-            PyObjectPayload::Dict { ref elements } => objdict::content_get_key_str(elements, k),
+        match self.payload {
+            PyObjectPayload::Dict { ref elements } => objdict::content_get_key_str(&elements.borrow(), k),
             PyObjectPayload::Module { ref dict, .. } => dict.get_item(k),
-            PyObjectPayload::Scope { ref scope } => scope.locals.get_item(k),
+            PyObjectPayload::Scope { ref scope } => scope.borrow().locals.get_item(k),
             ref k => panic!("TODO {:?}", k),
-=======
-        match self.payload {
-            PyObjectPayload::Dict { ref elements } => {
-                objdict::content_get_key_str(&elements.borrow(), k)
-            }
-            PyObjectPayload::Scope { ref scope } => scope.borrow().locals.get_item(k),
-            _ => panic!("TODO"),
->>>>>>> 0722487d
         }
     }
 
@@ -883,16 +867,16 @@
 
     // Item set/get:
     fn set_item(&self, ctx: &PyContext, key: &str, v: PyObjectRef) {
-        match self.borrow_mut().payload {
-            PyObjectPayload::Dict { ref mut elements } => {
+        match &self.payload {
+            PyObjectPayload::Dict { elements } => {
                 let key = ctx.new_str(key.to_string());
-                objdict::set_item_in_content(elements, &key, &v);
-            }
-            PyObjectPayload::Module { ref mut dict, .. } => {
+                objdict::set_item_in_content(&mut elements.borrow_mut(), &key, &v);
+            }
+            PyObjectPayload::Module { dict, .. } => {
                 dict.set_item(ctx, key, v);
             }
-            PyObjectPayload::Scope { ref mut scope, .. } => {
-                scope.locals.set_item(ctx, key, v);
+            PyObjectPayload::Scope { scope, .. } => {
+                scope.borrow().locals.set_item(ctx, key, v);
             }
             ref k => panic!("TODO {:?}", k),
         };
