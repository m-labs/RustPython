--- conflicted
+++ resolved
@@ -61,11 +61,7 @@
     Ok(vm.ctx.new_bool(result))
 }
 
-<<<<<<< HEAD
 fn float_lt(vm: &mut VirtualMachine, args: PyFuncArgs) -> PyResult {
-=======
-fn float_le(vm: &mut VirtualMachine, args: PyFuncArgs) -> PyResult {
->>>>>>> 068489b1
     arg_check!(
         vm,
         args,
@@ -76,18 +72,26 @@
     );
     let zelf = get_value(zelf);
     let other = get_value(other);
-<<<<<<< HEAD
     let result = zelf < other;
     Ok(vm.ctx.new_bool(result))
 }
 
 
-=======
+fn float_le(vm: &mut VirtualMachine, args: PyFuncArgs) -> PyResult {
+    arg_check!(
+        vm,
+        args,
+        required = [
+            (zelf, Some(vm.ctx.float_type())),
+            (other, Some(vm.ctx.float_type()))
+        ]
+    );
+    let zelf = get_value(zelf);
+    let other = get_value(other);
     let result = zelf <= other;
     Ok(vm.ctx.new_bool(result))
 }
 
->>>>>>> 068489b1
 fn float_abs(vm: &mut VirtualMachine, args: PyFuncArgs) -> PyResult {
     arg_check!(vm, args, required = [(i, Some(vm.ctx.float_type()))]);
     Ok(vm.ctx.new_float(get_value(i).abs()))
@@ -198,11 +202,8 @@
 pub fn init(context: &PyContext) {
     let ref float_type = context.float_type;
     float_type.set_attr("__eq__", context.new_rustfunc(float_eq));
-<<<<<<< HEAD
     float_type.set_attr("__lt__", context.new_rustfunc(float_lt));
-=======
     float_type.set_attr("__le__", context.new_rustfunc(float_le));
->>>>>>> 068489b1
     float_type.set_attr("__abs__", context.new_rustfunc(float_abs));
     float_type.set_attr("__add__", context.new_rustfunc(float_add));
     float_type.set_attr("__divmod__", context.new_rustfunc(float_divmod));
