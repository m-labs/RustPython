--- conflicted
+++ resolved
@@ -272,13 +272,8 @@
                     Err(vm.new_index_error("range object index out of range".to_string()))
                 }
             }
-<<<<<<< HEAD
-            Either::B(slice) => {
+            RangeIndex::Slice(slice) => {
                 let new_start = if let Some(int) = slice.start_index(vm)? {
-=======
-            RangeIndex::Slice(slice) => {
-                let new_start = if let Some(int) = slice.start.as_ref() {
->>>>>>> d7275c77
                     if let Some(i) = self.get(int) {
                         PyInt::new(i).into_ref(vm)
                     } else {
